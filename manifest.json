{

  "description": "Blocks websites from using javascript to port scan your computer/network and dynamically blocks all LexisNexis endpoints from running their invasive data collection scripts. ",
  "manifest_version": 2,
  "name": "Port Authority",
  "version": "1.2",
  "homepage_url": "https://github.com/ACK-J/Port_Authority",
  "icons": {
    "48": "icons/logo-48.png",
    "96": "icons/logo-96.png"
  },

  "browser_specific_settings": {
    "gecko": {
      "id": "{6c00218c-707a-4977-84cf-36df1cef310f}"
    }
  },
  

  "content_security_policy": "default-src 'self'; style-src 'self'",

  "permissions": [
    "webRequest",
    "webRequestBlocking",
    "storage",
    "unlimitedStorage",
    "tabs",
    "notifications",
    "dns",
    "<all_urls>"
  ],


  "background": {
<<<<<<< HEAD
    "scripts": ["background/background.js"],
=======
    "scripts": ["background.js"],
>>>>>>> ceaece2c
    "type": "module"
  },
  
  "options_ui": {
    "page": "settings/settings.html"
  },

  "browser_action": {
    "default_popup": "popup/popup.html",
    "default_title": "Port Authority",
    "default_icon": {
      "16": "icons/logo-16.png",
      "32": "icons/logo-32.png"
    }
<<<<<<< HEAD
  },

  "browser_specific_settings": {
    "gecko": {
      "id": "{6c00218c-707a-4977-84cf-36df1cef310f}"
    }
=======
    
>>>>>>> ceaece2c
  }

}<|MERGE_RESOLUTION|>--- conflicted
+++ resolved
@@ -32,11 +32,7 @@
 
 
   "background": {
-<<<<<<< HEAD
     "scripts": ["background/background.js"],
-=======
-    "scripts": ["background.js"],
->>>>>>> ceaece2c
     "type": "module"
   },
   
@@ -51,16 +47,7 @@
       "16": "icons/logo-16.png",
       "32": "icons/logo-32.png"
     }
-<<<<<<< HEAD
-  },
-
-  "browser_specific_settings": {
-    "gecko": {
-      "id": "{6c00218c-707a-4977-84cf-36df1cef310f}"
-    }
-=======
     
->>>>>>> ceaece2c
   }
 
 }